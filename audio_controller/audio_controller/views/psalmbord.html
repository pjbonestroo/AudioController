--- conflicted
+++ resolved
@@ -34,12 +34,6 @@
 
     function success(response) {
         let result = JSON.parse(response)
-<<<<<<< HEAD
-        //let time_changed = new Date(result["datetime_changed"])
-        //let current_time = new Date()
-        //let reload_after_change = (current_time - time_changed) < interval && (current_time - time_started) > interval
-=======
->>>>>>> 8303ccfe
         if (hasFailed) {
             location.reload()
         } else {
